--- conflicted
+++ resolved
@@ -259,20 +259,11 @@
 			}, nil
 		}
 
-<<<<<<< HEAD
 		// We need to create a new activation because we don't have the desired number of replicas.
 		// This can happen in the following scenarios:
 		//   1. There is no existing activation for the actor.
 		//   2. One or more of the servers where the actor is currently activated has stopped heartbeating.
 		//   3. One or more of the servers where the actor is currently activated has blacklisted the actor, typically for load balancing purposes.
-=======
-			selected, selectionReason := pickServerForActivation(
-				liveServers, k.opts, req.BlacklistedServerID, cachedServerID, !activationExists)
-			serverID = selected.ServerID
-			serverAddress = selected.HeartbeatState.Address
-			serverVersion = selected.ServerVersion
-			currActivation = newActivation(serverID, serverVersion)
->>>>>>> aba2e90b
 
 		// First to see where the new replicas should be activated we need to get a list of all available servers.
 		liveServers, err := getLiveServers(ctx, vs, tr)
@@ -300,7 +291,7 @@
 			isActivatedOnServer[ref.Physical.ServerID] = true
 		}
 		// Pick the remaining servers needed to comply with the replication criteria.
-		selected := pickServersForActivation(
+		selected, selectionReason := pickServersForActivation(
 			(1+req.ExtraReplicas)-uint64(len(refs)),
 			liveServers,
 			k.opts,
@@ -318,14 +309,9 @@
 			k.opts.Logger.Info(
 				"activated actor on server",
 				slog.String("actor_id", fmt.Sprintf("%s::%s:%s", req.Namespace, req.ModuleID, req.ActorID)),
-<<<<<<< HEAD
 				slog.String("server_id", server.ServerID),
 				slog.String("server_address", server.HeartbeatState.Address),
-=======
-				slog.String("server_id", selected.ServerID),
-				slog.String("server_address", selected.HeartbeatState.Address),
 				slog.String("selection_reason", selectionReason),
->>>>>>> aba2e90b
 			)
 
 			ref, err := types.NewActorReference(
@@ -757,20 +743,17 @@
 	n uint64,
 	available []serverState,
 	opts KVRegistryOptions,
-<<<<<<< HEAD
 	isServerIDBlacklisted map[string]bool,
 	cachedServerIDs []string,
 	seen map[string]bool,
-) (result []serverState) {
-=======
-	blacklistedServerID string,
-	cachedServerID string,
-	isFirstTimeObservingActor bool,
-) (serverState, string) {
->>>>>>> aba2e90b
+) (result []serverState, reason string) {
 	if len(available) == 0 {
 		panic("[invariant violated] pickServerForActivation should not be called with empty slice")
 	}
+
+	var (
+		fromCache, fromHeartbeat bool
+	)
 
 	// If the caller told us which server the actor was previously activated on *and* that server
 	// is still alive *and* that server is not the blacklisted server *and* this is the first time
@@ -780,30 +763,24 @@
 	// despite the new leader having very little state to go off of. Note that for this feature to
 	// work properly the MinSuccessiveHeartbeatsBeforeAllowActivations option must be set to some
 	// reasonable value (3 or 4 at least).
-<<<<<<< HEAD
 	serverCanHostActor := func(serverID string) bool {
 		return !isServerIDBlacklisted[serverID] && !seen[serverID]
 	}
 
 	for _, cachedServerID := range cachedServerIDs {
-		if uint64(len(result)) >= n {
-			return result
-		}
-
 		if serverCanHostActor(cachedServerID) {
 			for _, server := range available {
 				if server.ServerID == cachedServerID {
 					result = append(result, server)
 					seen[cachedServerID] = true
+					fromCache = true
 					break
 				}
-=======
-	if cachedServerID != "" && cachedServerID != blacklistedServerID {
-		for _, s := range available {
-			if s.ServerID == cachedServerID {
-				return s, "from_client_cache"
->>>>>>> aba2e90b
 			}
+		}
+
+		if uint64(len(result)) >= n {
+			return result, selectionReason(fromCache, fromHeartbeat)
 		}
 	}
 
@@ -832,21 +809,16 @@
 	})
 
 	for _, server := range available {
-		if uint64(len(result)) >= n {
-			return result
-		}
-
 		if serverCanHostActor(server.ServerID) {
 			result = append(result, server)
 			seen[server.ServerID] = true
-		}
-	}
-<<<<<<< HEAD
-
-	return result
-=======
-	return selected, "based_on_heartbeat_state"
->>>>>>> aba2e90b
+			fromHeartbeat = true
+		}
+		if uint64(len(result)) >= n {
+			return result, selectionReason(fromCache, fromHeartbeat)
+		}
+	}
+	return result, selectionReason(fromCache, fromHeartbeat)
 }
 
 func minMaxMemUsage(available []serverState) (serverState, serverState) {
@@ -868,4 +840,17 @@
 	}
 
 	return minMemUsage, maxMemUsage
+}
+
+func selectionReason(fromCache bool, fromHeartbeat bool) string {
+	if fromCache && fromHeartbeat {
+		return "from_client_cache_and_heartbeat"
+	}
+	if fromCache {
+		return "from_client_cache"
+	}
+	if fromCache {
+		return "from_heartbeat"
+	}
+	return "none"
 }